--- conflicted
+++ resolved
@@ -120,10 +120,8 @@
 
   # Resolve the requirements into distributions.
   distributions = _resolve_multi(interpreter, reqs_to_build, platforms, find_links)
-<<<<<<< HEAD
   log.debug('distributions: {}'.format(repr(distributions)))
-=======
->>>>>>> 569f14c2
+
   locations = set()
   for platform, dists in distributions.items():
     for dist in dists:
@@ -171,51 +169,26 @@
   return distributions
 
 
-<<<<<<< HEAD
-def build_req_libs_provided_by_setup_file(context, local_built_dists, class_name):
+def build_req_lib_provided_by_setup_file(build_graph, local_built_dists,
+                                         synthetic_address, in_tgts=None):
   """Build a requirements library from a local wheel.
-
-  :param context: The context of the calling task needed for injecting synthetic targets.
-  :param local_built_dists: A list of paths to locally built wheels to package into
-  requirements libraries.
-  :param class_name: The name of the calling task class for naming synthetic targets.
-  :return: a :class: `PythonRequirementLibrary` containing a local wheel and its
-  transitive dependencies.
-  """
-  req_libs = []
-  local_whl_reqs = []
-  if local_built_dists:
-    context.log.info('local_built_dists: {}'.format(repr(local_built_dists)))
-    for whl_location in local_built_dists:
-      base = os.path.basename(whl_location)
-      whl_dir = os.path.dirname(whl_location)
-      whl_metadata = base.split('-')
-      req_name = '=='.join([whl_metadata[0], whl_metadata[1]])
-      local_whl_reqs.append(PythonRequirement(req_name, repository=whl_dir))
-    if local_whl_reqs:
-      addr = Address.parse(class_name)
-      context.build_graph.inject_synthetic_target(addr, PythonRequirementLibrary, requirements=local_whl_reqs)
-      req_libs = [context.build_graph.get_target(addr)]
-  return req_libs
-=======
-def inject_synthetic_dist_requirements(build_graph, local_built_dists, synthetic_address, binary_tgt=None):
-  """Inject a synthetic requirements library from a local wheel.
 
   :param build_graph: The build graph needed for injecting synthetic targets.
   :param local_built_dists: A list of paths to locally built wheels to package into
   requirements libraries.
   :param synthetic_address: A generative address for addressing synthetic targets.
-  :param binary_tgt: An optional parameter to be passed only when called by the `python_binary_create`
-  task. This is needed to ensure that only python_dist targets in a binary target's closure are included
-  in the binary for the case where a user specifies mulitple binary targets in a single invocation of
-  `./pants binary`.
-  :return: a :class: `PythonRequirementLibrary` containing a requirements that maps to a locally-built wheels.
+  :return: a :class: `PythonRequirementLibrary` with `requirements` that map to locally-built wheels.
   """
-  def should_create_req(bin_tgt, loc):
-    if not bin_tgt:
+  context.log.info('local_built_dists: {}'.format(repr(local_built_dists)))
+
+  tgt_ids = None
+  if in_tgts is not None:
+    tgt_ids = frozenset([t.id for t in in_tgts])
+
+  def should_create_req(loc):
+    if tgt_ids is None:
       return True
-    # Ensure that a target is in a binary target's closure. See docstring for more detail.
-    return any([tgt.id in loc for tgt in bin_tgt.closure()])
+    return any([tid in loc for tid in tgt_ids])
 
   def python_requirement_from_wheel(path):
     base = os.path.basename(path)
@@ -224,16 +197,18 @@
     req_name = '=='.join([whl_metadata[0], whl_metadata[1]])
     return PythonRequirement(req_name, repository=whl_dir)
 
-  local_whl_reqs = [
-    python_requirement_from_wheel(whl_location)
-    for whl_location in local_built_dists
-    if should_create_req(binary_tgt, whl_location)
-  ]
-
-  if not local_whl_reqs:
-    return []
-
-  addr = Address.parse(synthetic_address)
-  build_graph.inject_synthetic_target(addr, PythonRequirementLibrary, requirements=local_whl_reqs)
-  return [build_graph.get_target(addr)]
->>>>>>> 569f14c2
+  local_whl_reqs = []
+  for whl_location in local_built_dists:
+    if not should_create_req(whl_location):
+      continue
+    whl_req = python_requirement_from_wheel(whl_location)
+    local_whl_reqs.append(PythonRequirement(req_name, repository=whl_dir))
+
+  if len(local_whl_reqs) == 0:
+    return None
+
+  syn_addr = Address.parse(synthetic_address)
+  build_graph.inject_synthetic_target(
+    syn_addr, PythonRequirementLibrary,
+    requirements=local_whl_reqs)
+  return build_graph.get_target(syn_addr)