--- conflicted
+++ resolved
@@ -158,54 +158,4 @@
       cache_ttl=python_setup.resolver_cache_ttl,
       allow_prereleases=python_setup.resolver_allow_prereleases)
 
-<<<<<<< HEAD
-  return distributions
-
-
-# TODO: fix docstring
-def inject_synthetic_dist_requirements(build_graph, local_built_dists, synthetic_address, in_tgts=None):
-  """Inject a synthetic requirements library from a local wheel.
-
-  :param build_graph: The build graph needed for injecting synthetic targets.
-  :param local_built_dists: A list of paths to locally built wheels to package into
-  requirements libraries.
-  :param synthetic_address: A generative address for addressing synthetic targets.
-  :param binary_tgt: An optional parameter to be passed only when called by the `python_binary_create`
-  task. This is needed to ensure that only python_dist targets in a binary target's closure are included
-  in the binary for the case where a user specifies mulitple binary targets in a single invocation of
-  `./pants binary`.
-  :return: a :class: `PythonRequirementLibrary` containing a requirements that maps to a locally-built wheels.
-  """
-  if in_tgts is None:
-    tgt_ids = None
-  else:
-    tgt_ids = frozenset([t.id for t in in_tgts])
-
-  def should_create_req(loc):
-    if tgt_ids is None:
-      return True
-    # Ensure that a target is in a binary target's closure. See docstring for more detail.
-    return any([tid in loc for tid in tgt_ids])
-
-  def python_requirement_from_wheel(path):
-    base = os.path.basename(path)
-    whl_dir = os.path.dirname(path)
-    whl_metadata = base.split('-')
-    req_name = '=='.join([whl_metadata[0], whl_metadata[1]])
-    return PythonRequirement(req_name, repository=whl_dir)
-
-  local_whl_reqs = [
-    python_requirement_from_wheel(whl_location)
-    for whl_location in local_built_dists
-    if should_create_req(whl_location)
-  ]
-
-  if len(local_whl_reqs) == 0:
-    return []
-
-  addr = Address.parse(synthetic_address)
-  build_graph.inject_synthetic_target(addr, PythonRequirementLibrary, requirements=local_whl_reqs)
-  return [build_graph.get_target(addr)]
-=======
-  return distributions
->>>>>>> c014e8de
+  return distributions