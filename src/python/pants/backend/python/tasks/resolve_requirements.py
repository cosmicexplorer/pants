# coding=utf-8
# Copyright 2016 Pants project contributors (see CONTRIBUTORS.md).
# Licensed under the Apache License, Version 2.0 (see LICENSE).

from __future__ import (absolute_import, division, generators, nested_scopes, print_function,
                        unicode_literals, with_statement)

from pants.backend.python.tasks.pex_build_util import has_python_requirements, is_local_python_dist
from pants.backend.python.tasks.resolve_requirements_task_base import ResolveRequirementsTaskBase


class ResolveRequirements(ResolveRequirementsTaskBase):
  """Resolve external Python requirements."""
  REQUIREMENTS_PEX = 'python_requirements_pex'

  @classmethod
  def product_types(cls):
    return [cls.REQUIREMENTS_PEX]

  def execute(self):
    req_libs = self.context.targets(has_python_requirements)
    dist_tgts = self.context.targets(is_local_python_dist)
    if req_libs or dist_tgts:
<<<<<<< HEAD
      pex = self.resolve_requirements(req_libs)
=======
      pex = self.resolve_requirements(req_libs, dist_tgts)
>>>>>>> 569f14c2
      self.context.products.register_data(self.REQUIREMENTS_PEX, pex)<|MERGE_RESOLUTION|>--- conflicted
+++ resolved
@@ -21,9 +21,5 @@
     req_libs = self.context.targets(has_python_requirements)
     dist_tgts = self.context.targets(is_local_python_dist)
     if req_libs or dist_tgts:
-<<<<<<< HEAD
-      pex = self.resolve_requirements(req_libs)
-=======
       pex = self.resolve_requirements(req_libs, dist_tgts)
->>>>>>> 569f14c2
       self.context.products.register_data(self.REQUIREMENTS_PEX, pex)