# coding=utf-8
# Copyright 2014 Pants project contributors (see CONTRIBUTORS.md).
# Licensed under the Apache License, Version 2.0 (see LICENSE).

from __future__ import (absolute_import, division, generators, nested_scopes, print_function,
                        unicode_literals, with_statement)

import os

from pex.interpreter import PythonInterpreter
from pex.pex_builder import PEXBuilder
from pex.pex_info import PexInfo

from pants.backend.python.targets.python_binary import PythonBinary
from pants.backend.python.targets.python_requirement_library import PythonRequirementLibrary
from pants.backend.python.tasks.pex_build_util import (dump_requirement_libs, dump_sources,
                                                       has_python_requirements, has_python_sources,
                                                       has_resources)
from pants.base.build_environment import get_buildroot
from pants.base.exceptions import TaskError
from pants.build_graph.target_scopes import Scopes
from pants.task.task import Task
from pants.util.contextutil import temporary_dir
from pants.util.dirutil import safe_mkdir_for
from pants.util.fileutil import atomic_copy


class PythonBinaryCreate(Task):
  """Create an executable .pex file."""

  @classmethod
  def product_types(cls):
    return ['pex_archives', 'deployable_archives']

  @classmethod
  def implementation_version(cls):
    return super(PythonBinaryCreate, cls).implementation_version() + [('PythonBinaryCreate', 2)]

  @property
  def cache_target_dirs(self):
    return True

  @classmethod
  def prepare(cls, options, round_manager):
    round_manager.require_data(PythonInterpreter)
    round_manager.require_data('python')  # For codegen.
    round_manager.optional_product(PythonRequirementLibrary)  # For local dists.

  @staticmethod
  def is_binary(target):
    return isinstance(target, PythonBinary)

  def __init__(self, *args, **kwargs):
    super(PythonBinaryCreate, self).__init__(*args, **kwargs)
    self._distdir = self.get_options().pants_distdir

  def execute(self):
    binaries = self.context.targets(self.is_binary)

    # Check for duplicate binary names, since we write the pexes to <dist>/<name>.pex.
    names = {}
    for binary in binaries:
      name = binary.name
      if name in names:
        raise TaskError('Cannot build two binaries with the same name in a single invocation. '
                        '{} and {} both have the name {}.'.format(binary, names[name], name))
      names[name] = binary

    with self.invalidated(binaries, invalidate_dependents=True) as invalidation_check:
      python_deployable_archive = self.context.products.get('deployable_archives')
      python_pex_product = self.context.products.get('pex_archives')
      for vt in invalidation_check.all_vts:
        pex_path = os.path.join(vt.results_dir, '{}.pex'.format(vt.target.name))
        if not vt.valid:
          self.context.log.debug('cache for {} is invalid, rebuilding'.format(vt.target))
          self._create_binary(vt.target, vt.results_dir)
        else:
          self.context.log.debug('using cache for {}'.format(vt.target))

        basename = os.path.basename(pex_path)
        python_pex_product.add(vt.target, os.path.dirname(pex_path)).append(basename)
        python_deployable_archive.add(vt.target, os.path.dirname(pex_path)).append(basename)
        self.context.log.debug('created {}'.format(os.path.relpath(pex_path, get_buildroot())))

        # Create a copy for pex.
        pex_copy = os.path.join(self._distdir, os.path.basename(pex_path))
        safe_mkdir_for(pex_copy)
        atomic_copy(pex_path, pex_copy)
        self.context.log.info('created pex {}'.format(os.path.relpath(pex_copy, get_buildroot())))

  def _create_binary(self, binary_tgt, results_dir):
    """Create a .pex file for the specified binary target."""
    # Note that we rebuild a chroot from scratch, instead of using the REQUIREMENTS_PEX
    # and PYTHON_SOURCES products, because those products are already-built pexes, and there's
    # no easy way to merge them into a single pex file (for example, they each have a __main__.py,
    # metadata, and so on, which the merging code would have to handle specially).
    interpreter = self.context.products.get_data(PythonInterpreter)
    with temporary_dir() as tmpdir:
      # Create the pex_info for the binary.
      run_info_dict = self.context.run_tracker.run_info.get_as_dict()
      build_properties = PexInfo.make_build_properties()
      build_properties.update(run_info_dict)
      pex_info = binary_tgt.pexinfo.copy()
      pex_info.build_properties = build_properties

      builder = PEXBuilder(path=tmpdir, interpreter=interpreter, pex_info=pex_info, copy=True)

      if binary_tgt.shebang:
        self.context.log.info('Found Python binary target {} with customized shebang, using it: {}'
                                .format(binary_tgt.name, binary_tgt.shebang))
        builder.set_shebang(binary_tgt.shebang)
      else:
        self.context.log.debug('No customized shebang found for {}'.format(binary_tgt.name))

      # Find which targets provide sources and which specify requirements.
      source_tgts = []
      req_tgts = []
      for tgt in binary_tgt.closure(exclude_scopes=Scopes.COMPILE):
        if has_python_sources(tgt) or has_resources(tgt):
          source_tgts.append(tgt)
          # Add target's interpreter compatibility constraints to pex info.
          if has_python_sources(tgt):
            for constraint in tgt.compatibility:
              builder.add_interpreter_constraint(constraint)
        elif has_python_requirements(tgt):
          req_tgts.append(tgt)

      # Dump everything into the builder's chroot.
      for tgt in source_tgts:
        dump_sources(builder, tgt, self.context.log)
<<<<<<< HEAD

      # Handle locally-built python distribution dependencies.
      built_dists = self.context.products.get_data(
        BuildLocalPythonDistributions.PYTHON_DISTS)
      self.context.log.debug("built_dists: {}".format(repr(built_dists)))

      if built_dists is not None:
        synthetic_address = ':'.join(2 * [binary_tgt.invalidation_hash()])
        local_dist_req_libs = inject_synthetic_dist_requirements(
          self.context.build_graph,
          built_dists,
          synthetic_address,
          in_tgts=binary_tgt.closure())
        req_tgts = local_dist_req_libs + req_tgts

        for dist in built_dists:
          # Ensure only python_dist dependencies of binary_tgt are added to the output pex.
          # This protects against the case where a single `./pants binary` command builds two
          # binary targets that each have their own unique python_dist depencency.
          if any([tgt.id in dist for tgt in binary_tgt.closure(exclude_scopes=Scopes.COMPILE)]):
            builder.add_dist_location(dist)

      dump_requirements(builder, interpreter, req_tgts, self.context.log, binary_tgt.platforms)
=======
      dump_requirement_libs(builder, interpreter, req_tgts, self.context.log, binary_tgt.platforms)
>>>>>>> c014e8de

      # Build the .pex file.
      pex_path = os.path.join(results_dir, '{}.pex'.format(binary_tgt.name))
      builder.build(pex_path)
      return pex_path<|MERGE_RESOLUTION|>--- conflicted
+++ resolved
@@ -128,33 +128,7 @@
       # Dump everything into the builder's chroot.
       for tgt in source_tgts:
         dump_sources(builder, tgt, self.context.log)
-<<<<<<< HEAD
-
-      # Handle locally-built python distribution dependencies.
-      built_dists = self.context.products.get_data(
-        BuildLocalPythonDistributions.PYTHON_DISTS)
-      self.context.log.debug("built_dists: {}".format(repr(built_dists)))
-
-      if built_dists is not None:
-        synthetic_address = ':'.join(2 * [binary_tgt.invalidation_hash()])
-        local_dist_req_libs = inject_synthetic_dist_requirements(
-          self.context.build_graph,
-          built_dists,
-          synthetic_address,
-          in_tgts=binary_tgt.closure())
-        req_tgts = local_dist_req_libs + req_tgts
-
-        for dist in built_dists:
-          # Ensure only python_dist dependencies of binary_tgt are added to the output pex.
-          # This protects against the case where a single `./pants binary` command builds two
-          # binary targets that each have their own unique python_dist depencency.
-          if any([tgt.id in dist for tgt in binary_tgt.closure(exclude_scopes=Scopes.COMPILE)]):
-            builder.add_dist_location(dist)
-
-      dump_requirements(builder, interpreter, req_tgts, self.context.log, binary_tgt.platforms)
-=======
       dump_requirement_libs(builder, interpreter, req_tgts, self.context.log, binary_tgt.platforms)
->>>>>>> c014e8de
 
       # Build the .pex file.
       pex_path = os.path.join(results_dir, '{}.pex'.format(binary_tgt.name))
