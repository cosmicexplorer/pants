--- conflicted
+++ resolved
@@ -24,13 +24,8 @@
   SUPPORTDIR_PARENT_DIRNAME = 'bin'
 
   # Subclasses must set these to appropriate values for the tool they define.
-<<<<<<< HEAD
-  # They must also set options_scope to the tool name as understood by BinaryUtil.
-  support_subdir = None
-=======
   # They must also set options_scope appropriately.
   support_dir = None
->>>>>>> cd228b7d
   platform_dependent = None
   archive_type = None
   default_version = None
@@ -49,13 +44,7 @@
 
   @classmethod
   def subsystem_dependencies(cls):
-<<<<<<< HEAD
-    return super(BinaryToolBase, cls).subsystem_dependencies() + (
-      BinaryUtil.Factory,
-    )
-=======
     return super(BinaryToolBase, cls).subsystem_dependencies() + (BinaryUtil.Factory,)
->>>>>>> cd228b7d
 
   @classmethod
   def register_options(cls, register):
@@ -101,24 +90,16 @@
 
   @memoized_method
   def _select_for_version(self, version):
-<<<<<<< HEAD
-    subdir = self.support_subdir or self.options_scope
-    binaryutil_supportdir = os.path.join(self.SUPPORTDIR_PARENT_DIRNAME, subdir)
-
     return self._binary_util.select(
-      supportdir=binaryutil_supportdir,
+      support_dir=self.support_dir,
       version=version,
-      name=self.options_scope,
+      name=self._get_name(),
       platform_dependent=self.platform_dependent,
       archive_type=self.archive_type)
-=======
-    return BinaryUtil.Factory.create().select(
-      self.support_dir, version, self._get_name(), self.platform_dependent)
 
   @classmethod
   def _get_name(cls):
     return cls.name or cls.options_scope
->>>>>>> cd228b7d
 
 
 class NativeTool(BinaryToolBase):
