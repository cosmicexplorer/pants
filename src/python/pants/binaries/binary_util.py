--- conflicted
+++ resolved
@@ -14,11 +14,7 @@
 
 from pants.base.build_environment import get_buildroot
 from pants.base.exceptions import TaskError
-<<<<<<< HEAD
-from pants.fs.archive import archive_extensions, archiver
-=======
 from pants.fs.archive import archiver
->>>>>>> c014e8de
 from pants.net.http.fetcher import Fetcher
 from pants.subsystem.subsystem import Subsystem
 from pants.util.contextutil import temporary_file
@@ -134,39 +130,6 @@
     if path_by_id:
       self._path_by_id.update((tuple(k), tuple(v)) for k, v in path_by_id.items())
 
-<<<<<<< HEAD
-  def select(self, supportdir, version, name, platform_dependent, archive_type):
-    if archive_type is None:
-      full_name = name
-    else:
-      # TODO: throw a subclassed exception here if archive type doesn't exist!
-      arch_ext = archive_extensions[archive_type]
-      full_name = '{}.{}'.format(name, arch_ext)
-
-    logger.debug("full_name: '{}'".format(full_name))
-
-    if platform_dependent:
-      downloaded_file = self._select_binary(supportdir, version, full_name)
-    else:
-      downloaded_file = self._select_script(supportdir, version, full_name)
-
-    if archive_type is None:
-      return downloaded_file
-
-    selected_archiver = archiver(archive_type)
-    # use filename without extension as the directory name
-    unpacked_dirname, _ = os.path.splitext(downloaded_file)
-    selected_archiver.extract(downloaded_file, unpacked_dirname)
-    return unpacked_dirname
-
-  def select_binary(self, supportdir, version, name):
-    return self._select_binary(supportdir, version, name)
-
-  def select_script(self, supportdir, version, name):
-    return self._select_script(supportdir, version, name)
-
-=======
->>>>>>> c014e8de
   # TODO: Deprecate passing in an explicit supportdir? Seems like we should be able to
   # organize our binary hosting so that it's not needed.
   def select(self, supportdir, version, name, platform_dependent, archive_type):
