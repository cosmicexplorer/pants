--- conflicted
+++ resolved
@@ -9,63 +9,8 @@
     - PYTEST_PASSTHRU_ARGS="-v --duration=3"
     - LC_ALL="en_US.UTF-8"
     - BOOTSTRAPPED_PEX_BUCKET=ci-public.pantsbuild.org
-<<<<<<< HEAD
-    - BOOTSTRAPPED_PEX_KEY=${TRAVIS_BUILD_NUMBER}/${TRAVIS_BUILD_ID}/pants.pex
-    - BOOTSTRAPPED_PEX_URL=s3://${BOOTSTRAPPED_PEX_BUCKET}/${BOOTSTRAPPED_PEX_KEY}
-
-
-before_cache:
-  # Ensure permissions to do the below removals, which happen with or without caching enabled.
-  - sudo chown -R travis:travis "${HOME}" "${TRAVIS_BUILD_DIR}"
-  # Kill all python bytecode in our cached venvs.  Some files appear to
-  # get bytecode compiled in non-yet-understood circumstances leading to
-  # a full cache re-pack due to new bytecode files.
-  - find build-support -name "*.py[co]" -delete
-  # The `ivydata-*.properties` & root level `*.{properties,xml}` files'
-  # effect on resolution time is in the noise, but they are
-  # re-timestamped in internal comments and fields on each run and this
-  # leads to travis-ci cache thrash.  Kill these files before the cache
-  # check to avoid un-needed cache re-packing and re-upload (a ~100s
-  # operation).
-  - find ${HOME}/.ivy2/pants -type f -name "ivydata-*.properties" -delete
-  - rm -f ${HOME}/.ivy2/pants/*.{css,properties,xml,xsl}
-  # We have several tests that do local file:// url resolves for
-  # com.example artifacts, these disrupt the cache but are fast since
-  # they're resolved from local files when omitted from the cache.
-  - rm -rf ${HOME}/.ivy2/pants/com.example
-  # The stats cache contains timestamped reports unused by CI but that
-  # thrash the cache.  Skip caching these.
-  - rm -rf ${HOME}/.cache/pants/stats
-  # While the bin directory and rust toolchains are relatively large, they're also very quick to
-  # restore/install: prune them to keep the total cache size down.
-  #   see https://docs.travis-ci.com/user/caching/#Things-not-to-cache
-  # NB: We do _not_ prune the cargo cache, since that holds compiled tools, package indexes and
-  # individually resolved crates.
-  - rm -rf ${HOME}/.cache/pants/bin
-  - rm -rf ${HOME}/.cache/pants/rust/rustup
-  - rm -rf ${HOME}/.cache/pants/lmdb_store
-  # Render a summary of what is left in the home directory, to assist with further pruning of
-  # the cache.
-  - du -m -d2 ${HOME} | sort -r -n
-
-cache:
-  # The default timeout is 180 seconds, and our larger cache uploads exceed this.
-  # TODO: Figure out why we have such large caches (2-7GB) and try to trim them.
-  timeout: 500
-  directories:
-    - ${HOME}/.cache/pants
-    - ${HOME}/.ivy2/pants
-    # TODO(John Sirois): Update this to ~/.npm/pants when pants starts
-    # using its own isolated cache:
-    #   https://github.com/pantsbuild/pants/issues/2485
-    - ${HOME}/.npm
-    - build-support/pants_dev_deps.py2.venv
-    - build-support/pants_dev_deps.py3.venv
-    - src/rust/engine/target
-=======
     - BOOTSTRAPPED_PEX_KEY_PREFIX=${TRAVIS_BUILD_NUMBER}/${TRAVIS_BUILD_ID}/pants.pex
     - BOOTSTRAPPED_PEX_URL_PREFIX=s3://${BOOTSTRAPPED_PEX_BUCKET}/${BOOTSTRAPPED_PEX_KEY_PREFIX}
->>>>>>> 5acaf84e
 
 # Stages are documented here: https://docs.travis-ci.com/user/build-stages
 stages:
@@ -94,7 +39,8 @@
     timeout: 500
     directories:
       - ${HOME}/.cache/pants/rust/cargo
-      - build-support/pants_dev_deps.venv
+      - build-support/pants_dev_deps.py2.venv
+      - build-support/pants_dev_deps.py3.venv
       - src/rust/engine/target
 
 # Travis cache config for jobs that run a bootstrapped pants.pex.
@@ -165,14 +111,7 @@
   os: osx
   language: generic
   before_install:
-<<<<<<< HEAD
-    # Upgrade to Python 3
-    - brew upgrade python
-  script:
-    - MODE=debug ./build-support/bin/travis-ci.sh -m
-=======
     {{>before_install_osx}}
->>>>>>> 5acaf84e
 
 default_osx_test_config: &default_osx_test_config
   <<: *default_osx_config
@@ -405,14 +344,6 @@
       before_install:
         {{>before_install_osx}}
         - brew tap caskroom/cask && brew update && brew cask install osxfuse
-<<<<<<< HEAD
-        # Upgrade to Python 3
-        - brew upgrade python
-      before_script:
-        - ulimit -c unlimited
-        - ulimit -n 8192
-=======
->>>>>>> 5acaf84e
       script:
         - ./build-support/bin/travis-ci.sh -bez
 
